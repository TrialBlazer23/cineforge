import argparse
import json
import re
import os
import vertexai
from vertexai.vision_models import ImageGenerationModel

def generate_storyboard_image(shot_description, scene_number, shot_number, project, location, style, narrative_schema):
    """Generates a storyboard image from a shot description using Imagen."""
    print(f"Generating image for Scene {scene_number}, Shot {shot_number}...")
    try:
        vertexai.init(project=project, location=location)
        model = ImageGenerationModel.from_pretrained("imagen-3.0-fast-generate-001")

        with open("config.json", "r") as f:
            config = json.load(f)
            style_prompt = config["styles"].get(style, "")

        characters_in_shot = [char["name"] for char in narrative_schema["characters"] if char["name"] in shot_description]

        scene_info = next((scene for scene in narrative_schema["scenes"] if scene["scene_number"] == int(scene_number)), None)
        location = scene_info.get("setting", "") if scene_info else ""

        prompt = f"{shot_description}\n\n"
        if characters_in_shot:
            prompt += f"Use the character portrait for '{', '.join(characters_in_shot)}' "
        if location:
            prompt += f"and the environment plate for '{location}' "
        if characters_in_shot or location:
            prompt += "as a reference for this shot.\n\n"

        prompt += f"Style: {style_prompt}"

        images = model.generate_images(
            prompt=prompt,
            number_of_images=1,
            aspect_ratio="16:9"
        )

        image_path = os.path.join("output", "visual_assets", f"scene_{scene_number}_shot_{shot_number}.png")
        os.makedirs(os.path.dirname(image_path), exist_ok=True)
        images[0].save(location=image_path, include_generation_parameters=True)
        print(f"Saved storyboard image to {image_path}")
        return image_path
    except Exception as e:
        print(f"Error generating storyboard image for Scene {scene_number}, Shot {shot_number}: {e}")
        return None

def main():
    parser = argparse.ArgumentParser(description="Generate storyboard images from a storyboard file.")
    parser.add_argument("storyboard_file", help="The path to the text-based storyboard file.")
    parser.add_argument("narrative_schema_file", help="The path to the narrative schema JSON file.")
    parser.add_argument("--project", help="Your Google Cloud project ID.", required=True)
    parser.add_argument("--location", help="The Google Cloud location.", default="us-central1")
    parser.add_argument("--scene", help="The scene number to generate.", type=int)
    parser.add_argument("--shot", help="The shot number to generate.", type=int)
    args = parser.parse_args()

    try:
        with open(args.storyboard_file, "r") as f:
            storyboard_content = f.read()
    except FileNotFoundError as e:
        print(f"Error: {e}")
        return

    try:
        with open(args.narrative_schema_file, "r") as f:
            narrative_schema = json.load(f)
    except FileNotFoundError as e:
        print(f"Error: {e}")
        return

    project_settings_file = "output/project_settings.json"
    style = "photorealistic" # default style
    if os.path.exists(project_settings_file):
        with open(project_settings_file, "r") as f:
            project_settings = json.load(f)
            style = project_settings.get("style", style)

    shot_regex = re.compile(r"SCENE (\d+), SHOT (\d+):\n(.*?)(?=\nSCENE|\Z)", re.DOTALL)
    shots = shot_regex.findall(storyboard_content)

    for scene_number, shot_number, shot_description in shots:
<<<<<<< HEAD
        if args.scene is not None:
            if int(scene_number) == args.scene:
                if args.shot is not None:
                    if int(shot_number) == args.shot:
                        generate_storyboard_image(shot_description.strip(), scene_number, shot_number, args.project, args.location, style, narrative_schema)
                else:
                    generate_storyboard_image(shot_description.strip(), scene_number, shot_number, args.project, args.location, style, narrative_schema)
=======
        if args.scene is not None and args.shot is not None:
            if int(scene_number) == args.scene and int(shot_number) == args.shot:
                generate_storyboard_image(shot_description.strip(), scene_number, shot_number, args.project, args.location, style, narrative_schema)
                break
>>>>>>> 56d5558f
        else:
            generate_storyboard_image(shot_description.strip(), scene_number, shot_number, args.project, args.location, style, narrative_schema)

    print("\nStoryboard image generation complete.")

if __name__ == "__main__":
    main()<|MERGE_RESOLUTION|>--- conflicted
+++ resolved
@@ -81,7 +81,7 @@
     shots = shot_regex.findall(storyboard_content)
 
     for scene_number, shot_number, shot_description in shots:
-<<<<<<< HEAD
+      feature/detailed-descriptions
         if args.scene is not None:
             if int(scene_number) == args.scene:
                 if args.shot is not None:
@@ -89,14 +89,7 @@
                         generate_storyboard_image(shot_description.strip(), scene_number, shot_number, args.project, args.location, style, narrative_schema)
                 else:
                     generate_storyboard_image(shot_description.strip(), scene_number, shot_number, args.project, args.location, style, narrative_schema)
-=======
-        if args.scene is not None and args.shot is not None:
-            if int(scene_number) == args.scene and int(shot_number) == args.shot:
-                generate_storyboard_image(shot_description.strip(), scene_number, shot_number, args.project, args.location, style, narrative_schema)
-                break
->>>>>>> 56d5558f
-        else:
-            generate_storyboard_image(shot_description.strip(), scene_number, shot_number, args.project, args.location, style, narrative_schema)
+
 
     print("\nStoryboard image generation complete.")
 
